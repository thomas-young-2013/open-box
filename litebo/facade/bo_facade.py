import os
import sys
import abc
import traceback
import numpy as np
from litebo.utils.history_container import HistoryContainer
from litebo.acquisition_function.acquisition import EI
from litebo.surrogate.base.rf_with_instances import RandomForestWithInstances
from litebo.acq_maximizer.ei_optimization import InterleavedLocalAndRandomSearch, RandomSearch
from litebo.acq_maximizer.random_configuration_chooser import ChooserProb
from litebo.utils.util_funcs import get_types, get_rng
from litebo.config_space.util import convert_configurations_to_array
from litebo.utils.constants import MAXINT, SUCCESS, FAILDED, TIMEOUT
from litebo.utils.limit import time_limit, TimeoutException
from litebo.utils.logging_utils import setup_logger, get_logger


class BaseFacade(object, metaclass=abc.ABCMeta):
    def __init__(self, config_space, task_id, output_dir):
        self.output_dir = output_dir
        if not os.path.exists(self.output_dir):
            os.makedirs(self.output_dir)

        self.logger = None
        self.history_container = HistoryContainer(task_id)
        self.config_space = config_space
        self.scale_perc = 5
        self.perc = None
        self.min_y = None
        self.max_y = None

    @abc.abstractmethod
    def run(self):
        raise NotImplementedError()

    @abc.abstractmethod
    def iterate(self):
        raise NotImplementedError()

    def get_history(self):
        return self.history_container

    def get_incumbent(self):
        return self.history_container.get_incumbents()

    def _get_logger(self, name):
        logger_name = 'lite-bo-%s' % name
        setup_logger(os.path.join(self.output_dir, '%s.log' % str(logger_name)))
        return get_logger(logger_name)


class BayesianOptimization(BaseFacade):
    def __init__(self, objective_function, config_space,
                 sample_strategy='bo',
                 time_limit_per_trial=180,
                 max_runs=200,
                 logging_dir='logs',
                 initial_configurations=None,
                 initial_runs=3,
                 task_id=None,
                 rng=None):
        super().__init__(config_space, task_id, output_dir=logging_dir)
        self.logger = super()._get_logger(self.__class__.__name__)
        if rng is None:
            run_id, rng = get_rng()

        self.init_num = initial_runs
        self.max_iterations = max_runs
        self.iteration_id = 0
        self.sls_max_steps = None
        self.n_sls_iterations = 5
        self.sls_n_steps_plateau_walk = 10
        self.time_limit_per_trial = time_limit_per_trial
        self.default_obj_value = MAXINT
        self.sample_strategy = sample_strategy

        self.configurations = list()
        self.failed_configurations = list()
        self.perfs = list()

        # Initialize the basic component in BO.
        self.config_space.seed(rng.randint(MAXINT))
        self.objective_function = objective_function
        types, bounds = get_types(config_space)
        # TODO: what is the feature array.
        self.model = RandomForestWithInstances(types=types, bounds=bounds, seed=rng.randint(MAXINT))
        self.acquisition_function = EI(self.model)
        self.optimizer = InterleavedLocalAndRandomSearch(
            acquisition_function=self.acquisition_function,
            config_space=self.config_space,
            rng=np.random.RandomState(seed=rng.randint(MAXINT)),
            max_steps=self.sls_max_steps,
            n_steps_plateau_walk=self.sls_n_steps_plateau_walk,
            n_sls_iterations=self.n_sls_iterations
        )
        self._random_search = RandomSearch(
            self.acquisition_function, self.config_space, rng
        )
        self.random_configuration_chooser = ChooserProb(prob=0.25, rng=rng)

    def run(self):
        while self.iteration_id < self.max_iterations:
            self.iterate()

    def iterate(self):
        if len(self.configurations) == 0:
            X = np.array([])
        else:
            failed_configs = list() if self.max_y is None else self.failed_configurations.copy()
            X = convert_configurations_to_array(self.configurations + failed_configs)

        failed_perfs = list() if self.max_y is None else [self.max_y] * len(self.failed_configurations)
        Y = np.array(self.perfs + failed_perfs, dtype=np.float64)

        config = self.choose_next(X, Y)

        trial_state = SUCCESS
        trial_info = None

        if config not in (self.configurations + self.failed_configurations):
            # Evaluate this configuration.
            try:
                args, kwargs = (config,), dict()
                timeout_status, _result = time_limit(self.objective_function, self.time_limit_per_trial,
                                                     args=args, kwargs=kwargs)
                if timeout_status:
                    raise TimeoutException(
                        'Timeout: time limit for this evaluation is %.1fs' % self.time_limit_per_trial)
                else:
<<<<<<< HEAD
                    perf = _result
                perf = MAXINT if _result is None else perf
=======
                    perf = _result if _result is not None else MAXINT
>>>>>>> 2e5057bc
            except Exception as e:
                if isinstance(e, TimeoutException):
                    trial_state = TIMEOUT
                else:
                    traceback.print_exc(file=sys.stdout)
                    trial_state = FAILDED
                perf = MAXINT
                trial_info = str(e)
                self.logger.error(trial_info)

            if trial_state == SUCCESS and perf < MAXINT:
                if len(self.configurations) == 0:
                    self.default_obj_value = perf

                self.configurations.append(config)
                self.perfs.append(perf)
                self.history_container.add(config, perf)

                self.perc = np.percentile(self.perfs, self.scale_perc)
                self.min_y = np.min(self.perfs)
                self.max_y = np.max(self.perfs)
            else:
                self.failed_configurations.append(config)
        else:
            self.logger.debug('This configuration has been evaluated! Skip it.')
            if config in self.configurations:
                config_idx = self.configurations.index(config)
                trial_state, perf = SUCCESS, self.perfs[config_idx]
            else:
                trial_state, perf = FAILDED, MAXINT

        self.iteration_id += 1
        self.logger.info(
            'Iteration-%d, objective improvement: %.4f' % (self.iteration_id, max(0, self.default_obj_value - perf)))
        return config, trial_state, perf, trial_info

    def choose_next(self, X: np.ndarray, Y: np.ndarray):
        _config_num = X.shape[0]
        if _config_num < self.init_num:
            default_config = self.config_space.get_default_configuration()
            if default_config not in (self.configurations + self.failed_configurations):
                return default_config
            else:
                return self._random_search.maximize(runhistory=self.history_container, num_points=1)[0]

        if self.sample_strategy == 'random':
            return self.sample_config()
        elif self.sample_strategy == 'bo':
            if self.random_configuration_chooser.check(self.iteration_id):
                return self.sample_config()
            else:
                self.model.train(X, Y)

                incumbent_value = self.history_container.get_incumbents()[0][1]

                self.acquisition_function.update(model=self.model, eta=incumbent_value,
                                                 num_data=len(self.history_container.data))

                challengers = self.optimizer.maximize(
                    runhistory=self.history_container,
                    num_points=5000,
                    random_configuration_chooser=self.random_configuration_chooser
                )

                return challengers.challengers[0]
        else:
            raise ValueError('Invalid sampling strategy - %s.' % self.sample_strategy)

    def sample_config(self):
        config = None
        _sample_cnt, _sample_limit = 0, 10000
        while True:
            _sample_cnt += 1
            config = self.config_space.sample_configuration()
            if config not in (self.configurations + self.failed_configurations):
                break
            if _sample_cnt >= _sample_limit:
                config = self.config_space.sample_configuration()
                break
        return config<|MERGE_RESOLUTION|>--- conflicted
+++ resolved
@@ -127,12 +127,7 @@
                     raise TimeoutException(
                         'Timeout: time limit for this evaluation is %.1fs' % self.time_limit_per_trial)
                 else:
-<<<<<<< HEAD
-                    perf = _result
-                perf = MAXINT if _result is None else perf
-=======
-                    perf = _result if _result is not None else MAXINT
->>>>>>> 2e5057bc
+                    perf = MAXINT if _result is None else _result
             except Exception as e:
                 if isinstance(e, TimeoutException):
                     trial_state = TIMEOUT
