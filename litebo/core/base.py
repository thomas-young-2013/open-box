--- conflicted
+++ resolved
@@ -11,29 +11,7 @@
 Observation = namedtuple('Observation', ['config', 'trial_state', 'constraints', 'objectives'])
 
 
-<<<<<<< HEAD
-def build_acq_func(func_str='ei', model=None, **kwargs):
-    func_str = func_str.lower()
-    if func_str == 'ei':
-        acq_func = EI
-    elif func_str == 'eips':
-        acq_func = EIPS
-    elif func_str == 'logei':
-        acq_func = LogEI
-    elif func_str == 'pi':
-        acq_func = PI
-    elif func_str == 'lcb':
-        acq_func = LCB
-    elif func_str == 'lpei':
-        acq_func = LPEI
-    elif func_str == 'mesmo':
-        acq_func = MESMO
-    else:
-        raise ValueError('Invalid string %s for acquisition function!' % func_str)
-
-    return acq_func(model=model, **kwargs)
-=======
-def build_acq_func(func_str='ei', model=None, constraint_models=None):
+def build_acq_func(func_str='ei', model=None, constraint_models=None, **kwargs):
     func_str = func_str.lower()
     if constraint_models is None:
         if func_str == 'ei':
@@ -48,13 +26,17 @@
             acq_func = LCB
         elif func_str == 'lpei':
             acq_func = LPEI
+        elif func_str == 'mesmo':
+            acq_func = MESMO
         else:
             raise ValueError('Invalid string %s for acquisition function!' % func_str)
-        return acq_func(model=model)
+        return acq_func(model=model, **kwargs)
     else:
-        acq_func = EIC
+        if func_str == 'eic':
+            acq_func = EIC
+        else:
+            raise ValueError('Invalid string %s for acquisition function!' % func_str)
         return acq_func(model=model, constraint_models=constraint_models)
->>>>>>> a1140322
 
 
 def build_optimizer(func_str='local_random', acq_func=None, config_space=None, rng=None):
